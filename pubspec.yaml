--- conflicted
+++ resolved
@@ -1,13 +1,9 @@
 name: redstone
 version: 0.6.0-beta.1+1
-<<<<<<< HEAD
-author: Luiz Mineo <luiz.mineo@gmail.com>
-=======
 authors:
   - Luiz Mineo <luiz.mineo@gmail.com>
   - Kenneth Endfinger <kaendfinger@gmail.com>
   - Austin Cummings <austincummings95@gmail.com>
->>>>>>> 2b7c88cd
 description: A metadata driven microframework for Dart
 homepage: http://redstonedart.org
 environment:
